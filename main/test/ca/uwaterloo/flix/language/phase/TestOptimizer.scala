--- conflicted
+++ resolved
@@ -16,13 +16,15 @@
 
 package ca.uwaterloo.flix.language.phase
 
+// import ca.uwaterloo.flix.api.Flix
+//import ca.uwaterloo.flix.language.ast.AstStats
+import ca.uwaterloo.flix.util.Options
 import org.scalatest.FunSuite
 
 class TestOptimizer extends FunSuite {
 
-<<<<<<< HEAD
   val opts = Options.DefaultTest.copy(optimize = true)
-
+/*
   test("ConstantFold.Plus.01") {
     val input = "def f: Int = 1 + 2 + 3"
     val s = statsOf(input)
@@ -115,10 +117,7 @@
   }
 */
   private def statsOf(input: String): AstStats = new Flix().addStr(input).setOptions(opts).astStats().get
-=======
-  // TODO
->>>>>>> 9046d00f
 
   private def valueOf(input: String): AnyRef = new Flix().setOptions(opts).addStr(input).solve().get.getConstant("f")
-
+*/
 }