/*
 * Copyright 2015-2016 Magnus Madsen
 *
 * Licensed under the Apache License, Version 2.0 (the "License");
 * you may not use this file except in compliance with the License.
 * You may obtain a copy of the License at
 *
 *   http://www.apache.org/licenses/LICENSE-2.0
 *
 * Unless required by applicable law or agreed to in writing, software
 * distributed under the License is distributed on an "AS IS" BASIS,
 * WITHOUT WARRANTIES OR CONDITIONS OF ANY KIND, either express or implied.
 * See the License for the specific language governing permissions and
 * limitations under the License.
 */

package ca.uwaterloo.flix.language.ast

trait WeededAst

object WeededAst {

  case class Program(roots: List[WeededAst.Root], hooks: Map[Symbol.DefnSym, Ast.Hook], time: Time) extends WeededAst

  case class Root(decls: List[WeededAst.Declaration]) extends WeededAst

  sealed trait Declaration extends WeededAst {
    def loc: SourceLocation
  }

  object Declaration {

    case class Namespace(name: Name.NName, decls: List[WeededAst.Declaration], loc: SourceLocation) extends WeededAst.Declaration

    case class Definition(doc: Option[Ast.Documentation], ann: Ast.Annotations, ident: Name.Ident, tparams: List[Name.Ident], params: List[WeededAst.FormalParam], exp: WeededAst.Expression, tpe: WeededAst.Type, loc: SourceLocation) extends WeededAst.Declaration

    case class Signature(doc: Option[Ast.Documentation], ident: Name.Ident, params: List[WeededAst.FormalParam], tpe: WeededAst.Type, loc: SourceLocation) extends WeededAst.Declaration

    case class External(doc: Option[Ast.Documentation], ident: Name.Ident, params: List[WeededAst.FormalParam], tpe: WeededAst.Type, loc: SourceLocation) extends WeededAst.Declaration

    case class Enum(doc: Option[Ast.Documentation], ident: Name.Ident, tparams: List[Name.Ident], cases: Map[String, WeededAst.Case], loc: SourceLocation) extends WeededAst.Declaration

    case class Property(law: Name.Ident, defn: Name.Ident, exp: WeededAst.Expression, loc: SourceLocation) extends WeededAst.Declaration

    case class Fact(head: WeededAst.Predicate.Head, loc: SourceLocation) extends WeededAst.Declaration

    case class Rule(head: WeededAst.Predicate.Head, body: List[WeededAst.Predicate.Body], loc: SourceLocation) extends WeededAst.Declaration

    case class Index(qname: Name.QName, indexes: List[List[Name.Ident]], loc: SourceLocation) extends WeededAst.Declaration

    case class BoundedLattice(tpe: WeededAst.Type, bot: WeededAst.Expression, top: WeededAst.Expression, leq: WeededAst.Expression, lub: WeededAst.Expression, glb: WeededAst.Expression, loc: SourceLocation) extends WeededAst.Declaration

  }

  sealed trait Table extends WeededAst.Declaration {
    def ident: Name.Ident

    def loc: SourceLocation
  }

  object Table {

    case class Relation(doc: Option[Ast.Documentation], ident: Name.Ident, attr: List[WeededAst.Attribute], loc: SourceLocation) extends WeededAst.Table

    case class Lattice(doc: Option[Ast.Documentation], ident: Name.Ident, keys: List[WeededAst.Attribute], value: WeededAst.Attribute, loc: SourceLocation) extends WeededAst.Table

  }

  sealed trait Expression extends WeededAst {
    def loc: SourceLocation
  }

  object Expression {

    case class Wild(loc: SourceLocation) extends WeededAst.Expression

    case class VarOrRef(name: Name.QName, loc: SourceLocation) extends WeededAst.Expression

    case class Unit(loc: SourceLocation) extends WeededAst.Expression

    case class True(loc: SourceLocation) extends WeededAst.Expression

    case class False(loc: SourceLocation) extends WeededAst.Expression

    case class Char(lit: scala.Char, loc: SourceLocation) extends WeededAst.Expression

    case class Float32(lit: scala.Float, loc: SourceLocation) extends WeededAst.Expression

    case class Float64(lit: scala.Double, loc: SourceLocation) extends WeededAst.Expression

    case class Int8(lit: scala.Byte, loc: SourceLocation) extends WeededAst.Expression

    case class Int16(lit: scala.Short, loc: SourceLocation) extends WeededAst.Expression

    case class Int32(lit: scala.Int, loc: SourceLocation) extends WeededAst.Expression

    case class Int64(lit: scala.Long, loc: SourceLocation) extends WeededAst.Expression

    case class BigInt(lit: java.math.BigInteger, loc: SourceLocation) extends WeededAst.Expression

    case class Str(lit: java.lang.String, loc: SourceLocation) extends WeededAst.Expression

    case class Apply(lambda: WeededAst.Expression, args: List[WeededAst.Expression], loc: SourceLocation) extends WeededAst.Expression

    case class Lambda(params: List[Name.Ident], exp: WeededAst.Expression, loc: SourceLocation) extends WeededAst.Expression

    case class Unary(op: UnaryOperator, exp: WeededAst.Expression, loc: SourceLocation) extends WeededAst.Expression

    case class Binary(op: BinaryOperator, exp1: WeededAst.Expression, exp2: WeededAst.Expression, loc: SourceLocation) extends WeededAst.Expression

    case class IfThenElse(exp1: WeededAst.Expression, exp2: WeededAst.Expression, exp3: WeededAst.Expression, loc: SourceLocation) extends WeededAst.Expression

    case class Let(ident: Name.Ident, exp1: WeededAst.Expression, exp2: WeededAst.Expression, loc: SourceLocation) extends WeededAst.Expression

    case class Match(exp: WeededAst.Expression, rules: List[(WeededAst.Pattern, WeededAst.Expression)], loc: SourceLocation) extends WeededAst.Expression

    case class Switch(rules: List[(WeededAst.Expression, WeededAst.Expression)], loc: SourceLocation) extends WeededAst.Expression

    case class Tag(enum: Option[Name.QName], tag: Name.Ident, exp: WeededAst.Expression, loc: SourceLocation) extends WeededAst.Expression

    case class Tuple(elms: List[WeededAst.Expression], loc: SourceLocation) extends WeededAst.Expression

<<<<<<< HEAD
    case class FVec(elms: List[WeededAst.Expression], loc: SourceLocation) extends WeededAst.Expression

    case class FSet(elms: List[WeededAst.Expression], loc: SourceLocation) extends WeededAst.Expression

    case class FMap(elms: List[(WeededAst.Expression, WeededAst.Expression)], loc: SourceLocation) extends WeededAst.Expression

    case class GetIndex(exp1: WeededAst.Expression, exp2: WeededAst.Expression, loc: SourceLocation) extends WeededAst.Expression

    case class PutIndex(exp1: WeededAst.Expression, exp2: WeededAst.Expression, exp3: WeededAst.Expression, loc: SourceLocation) extends WeededAst.Expression

    case class Existential(fparam: WeededAst.FormalParam, exp: WeededAst.Expression, loc: SourceLocation) extends WeededAst.Expression
=======
    case class Existential(params: List[WeededAst.FormalParam], exp: WeededAst.Expression, loc: SourceLocation) extends WeededAst.Expression
>>>>>>> c43cdb53

    case class Universal(fparam: WeededAst.FormalParam, exp: WeededAst.Expression, loc: SourceLocation) extends WeededAst.Expression

    case class Ascribe(exp: WeededAst.Expression, tpe: WeededAst.Type, loc: SourceLocation) extends WeededAst.Expression

    case class UserError(loc: SourceLocation) extends WeededAst.Expression

  }

  sealed trait Pattern extends WeededAst {
    def loc: SourceLocation
  }

  object Pattern {

    case class Wild(loc: SourceLocation) extends WeededAst.Pattern

    case class Var(ident: Name.Ident, loc: SourceLocation) extends WeededAst.Pattern

    case class Unit(loc: SourceLocation) extends WeededAst.Pattern

    case class True(loc: SourceLocation) extends WeededAst.Pattern

    case class False(loc: SourceLocation) extends WeededAst.Pattern

    case class Char(lit: scala.Char, loc: SourceLocation) extends WeededAst.Pattern

    case class Float32(lit: scala.Float, loc: SourceLocation) extends WeededAst.Pattern

    case class Float64(lit: scala.Double, loc: SourceLocation) extends WeededAst.Pattern

    case class Int8(lit: scala.Byte, loc: SourceLocation) extends WeededAst.Pattern

    case class Int16(lit: scala.Short, loc: SourceLocation) extends WeededAst.Pattern

    case class Int32(lit: scala.Int, loc: SourceLocation) extends WeededAst.Pattern

    case class Int64(lit: scala.Long, loc: SourceLocation) extends WeededAst.Pattern

    case class BigInt(lit: java.math.BigInteger, loc: SourceLocation) extends WeededAst.Pattern

    case class Str(lit: java.lang.String, loc: SourceLocation) extends WeededAst.Pattern

    case class Tag(enum: Option[Name.QName], tag: Name.Ident, pat: WeededAst.Pattern, loc: SourceLocation) extends WeededAst.Pattern

    case class Tuple(elms: scala.List[WeededAst.Pattern], loc: SourceLocation) extends WeededAst.Pattern

    case class FSet(elms: List[WeededAst.Pattern], rest: Option[WeededAst.Pattern], loc: SourceLocation) extends WeededAst.Pattern

    case class FMap(elms: List[(WeededAst.Pattern, WeededAst.Pattern)], rest: Option[WeededAst.Pattern], loc: SourceLocation) extends WeededAst.Pattern

  }

  sealed trait Predicate extends WeededAst

  object Predicate {

    sealed trait Head extends WeededAst.Predicate

    object Head {

      case class True(loc: SourceLocation) extends WeededAst.Predicate.Head

      case class False(loc: SourceLocation) extends WeededAst.Predicate.Head

      case class Table(name: Name.QName, terms: List[WeededAst.Expression], loc: SourceLocation) extends WeededAst.Predicate.Head

    }

    sealed trait Body extends WeededAst.Predicate

    object Body {

      case class Table(name: Name.QName, terms: List[WeededAst.Expression], loc: SourceLocation) extends WeededAst.Predicate.Body

      case class Filter(name: Name.QName, terms: List[WeededAst.Expression], loc: SourceLocation) extends WeededAst.Predicate.Body

      case class NotEqual(ident1: Name.Ident, ident2: Name.Ident, loc: SourceLocation) extends WeededAst.Predicate.Body

      case class Loop(ident: Name.Ident, term: WeededAst.Expression, loc: SourceLocation) extends WeededAst.Predicate.Body

    }

  }

  sealed trait Type extends WeededAst

  object Type {

    case class Unit(loc: SourceLocation) extends WeededAst.Type

    case class Var(qname: Name.Ident, loc: SourceLocation) extends WeededAst.Type

    case class Ref(qname: Name.QName, loc: SourceLocation) extends WeededAst.Type

    case class Tuple(elms: List[WeededAst.Type], loc: SourceLocation) extends WeededAst.Type

    case class Arrow(tparams: List[WeededAst.Type], retType: WeededAst.Type, loc: SourceLocation) extends WeededAst.Type

    case class Apply(base: WeededAst.Type, tparams: List[WeededAst.Type], loc: SourceLocation) extends WeededAst.Type

  }

  case class Attribute(ident: Name.Ident, tpe: WeededAst.Type, loc: SourceLocation) extends WeededAst

  case class Case(enum: Name.Ident, tag: Name.Ident, tpe: WeededAst.Type) extends WeededAst

  case class FormalParam(ident: Name.Ident, tpe: WeededAst.Type, loc: SourceLocation) extends WeededAst

}<|MERGE_RESOLUTION|>--- conflicted
+++ resolved
@@ -120,21 +120,7 @@
 
     case class Tuple(elms: List[WeededAst.Expression], loc: SourceLocation) extends WeededAst.Expression
 
-<<<<<<< HEAD
-    case class FVec(elms: List[WeededAst.Expression], loc: SourceLocation) extends WeededAst.Expression
-
-    case class FSet(elms: List[WeededAst.Expression], loc: SourceLocation) extends WeededAst.Expression
-
-    case class FMap(elms: List[(WeededAst.Expression, WeededAst.Expression)], loc: SourceLocation) extends WeededAst.Expression
-
-    case class GetIndex(exp1: WeededAst.Expression, exp2: WeededAst.Expression, loc: SourceLocation) extends WeededAst.Expression
-
-    case class PutIndex(exp1: WeededAst.Expression, exp2: WeededAst.Expression, exp3: WeededAst.Expression, loc: SourceLocation) extends WeededAst.Expression
-
     case class Existential(fparam: WeededAst.FormalParam, exp: WeededAst.Expression, loc: SourceLocation) extends WeededAst.Expression
-=======
-    case class Existential(params: List[WeededAst.FormalParam], exp: WeededAst.Expression, loc: SourceLocation) extends WeededAst.Expression
->>>>>>> c43cdb53
 
     case class Universal(fparam: WeededAst.FormalParam, exp: WeededAst.Expression, loc: SourceLocation) extends WeededAst.Expression
 
