/*
 * Copyright 2015-2016 Ming-Ho Yee
 *
 * Licensed under the Apache License, Version 2.0 (the "License");
 * you may not use this file except in compliance with the License.
 * You may obtain a copy of the License at
 *
 *   http://www.apache.org/licenses/LICENSE-2.0
 *
 * Unless required by applicable law or agreed to in writing, software
 * distributed under the License is distributed on an "AS IS" BASIS,
 * WITHOUT WARRANTIES OR CONDITIONS OF ANY KIND, either express or implied.
 * See the License for the specific language governing permissions and
 * limitations under the License.
 */

package ca.uwaterloo.flix.language.phase

import ca.uwaterloo.flix.language.ast.SimplifiedAst.Expression
import ca.uwaterloo.flix.language.ast.{SimplifiedAst, Type}
import ca.uwaterloo.flix.util.InternalCompilerException

/**
  * Assigns stack offsets to each variable symbol in the program.
  *
  * On the JVM, each method has a local variable array, and each variable is referenced by a 0-based offset. The first
  * few slots in the array are initialized to the values of the parameters. Normally each value takes up a single
  * slot, but longs and doubles require two consecutive slots. Thus, the n-th variable may not necessarily be the
  * n-th slot. This phase computes the specific offsets used by each formal parameter and local variable.
  */
object VarNumbering {

  /**
    * Assigns a stack offset to each variable symbol in the program.
    */
  def number(root: SimplifiedAst.Root): SimplifiedAst.Root = {
    val t = System.nanoTime()

    // Compute stack offset for each definition.
    for ((sym, defn) <- root.definitions) {
      number(defn)
    }

    // TODO: Compute stack offsets for each fact and rule.

    val e = System.nanoTime() - t
    root.copy(time = root.time.copy(varNumbering = e))
  }

  /**
    * Assigns stack offsets to the given definition.
    *
    * Returns Unit since the variable symbols are mutated to store their stack offsets.
    */
  def number(defn: SimplifiedAst.Definition.Constant): Unit = {
    /**
      * Returns the next available stack offset.
      *
      * @param e0 the current expression.
      * @param i0 the current stack offset.
      */
    def visitExp(e0: Expression, i0: Int): Int = e0 match {
      case Expression.Unit => i0
      case Expression.True => i0
      case Expression.False => i0
      case Expression.Char(lit) => i0
      case Expression.Float32(lit) => i0
      case Expression.Float64(lit) => i0
      case Expression.Int8(lit) => i0
      case Expression.Int16(lit) => i0
      case Expression.Int32(lit) => i0
      case Expression.Int64(lit) => i0
      case Expression.BigInt(lit) => i0
      case Expression.Str(lit) => i0
      case Expression.LoadBool(n, o) => i0
      case Expression.LoadInt8(b, o) => i0
      case Expression.LoadInt16(b, o) => i0
      case Expression.LoadInt32(b, o) => i0
      case Expression.StoreBool(b, o, v) => i0
      case Expression.StoreInt8(b, o, v) => i0
      case Expression.StoreInt16(b, o, v) => i0
      case Expression.StoreInt32(b, o, v) => i0
      case Expression.Var(sym, tpe, loc) => i0
      case Expression.Ref(name, tpe, loc) => i0
      case Expression.Hook(hook, tpe, loc) => i0
      case Expression.MkClosureRef(ref, freeVars, tpe, loc) => i0
      case Expression.ApplyRef(name, args, tpe, loc) => visitExps(args, i0)
      case Expression.ApplyTail(name, formals, args, tpe, loc) => visitExps(args, i0)
      case Expression.ApplyHook(hook, args, tpe, loc) => visitExps(args, i0)
      case Expression.Apply(exp, args, tpe, loc) =>
        val i = visitExp(exp, i0)
        visitExps(args, i)
      case Expression.Unary(op, exp, tpe, loc) => visitExp(exp, i0)
      case Expression.Binary(op, exp1, exp2, tpe, loc) =>
        val i1 = visitExp(exp1, i0)
        visitExp(exp2, i1)
      case Expression.IfThenElse(exp1, exp2, exp3, tpe, loc) =>
        val i1 = visitExp(exp1, i0)
        val i2 = visitExp(exp2, i1)
        visitExp(exp3, i2)
      case Expression.Let(sym, exp1, exp2, tpe, loc) =>
        // Set the stack offset for the symbol.
        sym.setStackOffset(i0)

        // Compute the next free stack offset.
        val i1 = i0 + getStackSize(exp1.tpe)

        // Visit the let-bound value expression.
        val i2 = visitExp(exp1, i1)

        // Visit the let-body expression.
        visitExp(exp2, i2)
      case Expression.CheckTag(tag, exp, loc) => visitExp(exp, i0)
      case Expression.GetTagValue(tag, exp, tpe, loc) => visitExp(exp, i0)
      case Expression.Tag(enum, tag, exp, tpe, loc) => visitExp(exp, i0)
      case Expression.GetTupleIndex(exp, index, tpe, loc) => visitExp(exp, i0)
      case Expression.Tuple(elms, tpe, loc) => visitExps(elms, i0)
<<<<<<< HEAD
      case Expression.FSet(elms, tpe, loc) => visitExps(elms, i0)
      case Expression.Existential(params, exp, loc) => visitExp(exp, i0)
      case Expression.Universal(params, exp, loc) => visitExp(exp, i0)
=======
      case Expression.Existential(params, exp, loc) => ??? // TODO
      case Expression.Universal(params, exp, loc) => ??? // TODO
>>>>>>> c43cdb53
      case Expression.UserError(tpe, loc) => i0
      case Expression.MatchError(tpe, loc) => i0
      case Expression.SwitchError(tpe, loc) => i0
      case Expression.Lambda(args, body, tpe, loc) =>
        throw InternalCompilerException("Lambdas should have been converted to closures and lifted.")
      case Expression.MkClosure(lambda, freeVars, tpe, loc) =>
        throw InternalCompilerException("MkClosure should have been replaced by MkClosureRef after lambda lifting.")
    }

    /**
      * Returns the next available stack offset.
      */
    def visitExps(es: List[Expression], i: Int): Int = es match {
      case Nil => i
      case x :: xs =>
        val i2 = visitExp(x, i)
        visitExps(xs, i2)
    }

    // Compute the stack offset for each formal parameter.
    var offset = 0
    for (SimplifiedAst.FormalParam(sym, tpe) <- defn.formals) {
      // Set the stack offset for the symbol.
      sym.setStackOffset(offset)

      // Update the next available stack offset.
      offset += getStackSize(tpe)
    }

    // Compute stack offset for the body.
    visitExp(defn.exp, offset)
  }

  /**
    * Returns the stack size used by the given type.
    *
    * A double or float uses two slots on the stack.
    * Everything else uses one slot.
    */
  private def getStackSize(tpe: Type): Int = tpe match {
    case Type.Int64 | Type.Float64 => 2
    case _ => 1
  }

}<|MERGE_RESOLUTION|>--- conflicted
+++ resolved
@@ -115,14 +115,8 @@
       case Expression.Tag(enum, tag, exp, tpe, loc) => visitExp(exp, i0)
       case Expression.GetTupleIndex(exp, index, tpe, loc) => visitExp(exp, i0)
       case Expression.Tuple(elms, tpe, loc) => visitExps(elms, i0)
-<<<<<<< HEAD
-      case Expression.FSet(elms, tpe, loc) => visitExps(elms, i0)
       case Expression.Existential(params, exp, loc) => visitExp(exp, i0)
       case Expression.Universal(params, exp, loc) => visitExp(exp, i0)
-=======
-      case Expression.Existential(params, exp, loc) => ??? // TODO
-      case Expression.Universal(params, exp, loc) => ??? // TODO
->>>>>>> c43cdb53
       case Expression.UserError(tpe, loc) => i0
       case Expression.MatchError(tpe, loc) => i0
       case Expression.SwitchError(tpe, loc) => i0
