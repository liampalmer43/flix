package ca.uwaterloo.flix.runtime

import ca.uwaterloo.flix.Flix
import ca.uwaterloo.flix.language.Compiler
import ca.uwaterloo.flix.language.ast.TypedAst.Term
import ca.uwaterloo.flix.language.ast.TypedAst._
import ca.uwaterloo.flix.language.ast.{SourceLocation, Name, TypedAst}
import ca.uwaterloo.flix.runtime.datastore.DataStore
import ca.uwaterloo.flix.util.{AsciiTable, Validation}
import ca.uwaterloo.flix.util.Validation._

import scala.annotation.tailrec
import scala.collection.mutable
import scala.collection.mutable.ListBuffer

object Solver {

  /**
    * A case class representing a solver context.
    */
  case class SolverContext(root: TypedAst.Root)

}

/**
  * A solver based on semi-naive evaluation.
  */
class Solver(implicit sCtx: Solver.SolverContext) {

  /**
    * A common super-type for solver errors.
    */
  sealed trait SolverError extends Flix.FlixError {
    /**
      * Returns a human readable string representation of the error.
      */
    def format: String
  }

  object SolverError {

    implicit val consoleCtx = Compiler.ConsoleCtx

    /**
      * An error raised to indicate that the asserted fact does not hold in the minimal model.
      *
      * @param loc the location of the asserted fact.
      */
    case class AssertedFactViolated(loc: SourceLocation) extends SolverError {
      val format =
        s"""${consoleCtx.blue(s"-- SOLVER ERROR -------------------------------------------------- ${loc.source.format}")}
           |
            |${consoleCtx.red(s">> Assertion violated: The asserted fact does not hold in the minimal model!")}
           |
           |${loc.underline}
         """.stripMargin
    }

  }

  /**
    * The primary data store that holds all relations and lattices.
    */
  val dataStore = new DataStore()

  /**
    * The work list of pending predicate names and their associated values.
    */
  val worklist = new mutable.ArrayStack[(Constraint.Rule, mutable.Map[String, Value])]

  /**
    * Solves the current Flix program.
    */
  def solve(): Model = {
    // measure the time elapsed.
    val t = System.nanoTime()

    // evaluate all facts.
    for (fact <- sCtx.root.facts) {
      evalHead(fact.head, mutable.Map.empty, enqueue = false)
    }

    // add all rules to the worklist (under empty environments).
    for (rule <- sCtx.root.rules) {
      worklist.push((rule, mutable.Map.empty))
    }

    // iterate until fixpoint.
    while (worklist.nonEmpty) {
      // extract fact from the worklist.
      val (rule, env) = worklist.pop()
      evalBody(rule, env)
    }

    // computed elapsed time.
    val elapsed = System.nanoTime() - t
    println(s"Successfully solved in ${elapsed / 1000000} msec.")

    // verify assertions.
    checkAssertions()

    // print some statistics.
    dataStore.stats()

    // print some statistics.
    Console.out.println(">> Rule Evaluation Time")
    val table = new AsciiTable().withCols("Line", "Rule", "Hitcount", "Time (msec)", "Time/Hit (usec)")
    for (rule <- sCtx.root.rules.toSeq.sortBy(_.elapsedTime).reverse) {
      table.mkRow(List(rule.head.loc.beginLine, rule.head.loc.line(), rule.hitcount, rule.elapsedTime / 1000000, (rule.elapsedTime / rule.hitcount) / 1000))
    }
    table.write(Console.out)
    Console.out.println()

    // construct the model.
    val relations = dataStore.relations.foldLeft(Map.empty[Name.Resolved, List[List[Value]]]) {
      case (macc, (name, relation)) =>
        val table = relation.scan.toList.map(_.toList)
        macc + ((name, table))
    }
    val lattices = dataStore.lattices.foldLeft(Map.empty[Name.Resolved, Map[List[Value], List[Value]]]) {
      case (macc, (name, lattice)) =>
        val table = lattice.scan.map {
          case (keys, values) => (keys.toArray.toList, values.toList)
        }
        macc + ((name, table.toMap))
    }
    Model(sCtx.root, relations, lattices)
  }

  /**
    * Processes an inferred `fact` for the relation or lattice with the `name`.
    */
  def inferredFact(name: Name.Resolved, fact: Array[Value], enqueue: Boolean): Unit = sCtx.root.collections(name) match {
    case r: TypedAst.Collection.Relation =>
      val changed = dataStore.relations(name).inferredFact(fact)
      if (changed && enqueue) {
        dependencies(r.name, fact)
      }

    case l: TypedAst.Collection.Lattice =>
      val changed = dataStore.lattices(name).inferredFact(fact)
      if (changed && enqueue) {
        dependencies(l.name, fact)
      }
  }

  /**
    * Evaluates the given head predicate `p` under the given environment `env0`.
    */
  def evalHead(p: Predicate.Head, env0: mutable.Map[String, Value], enqueue: Boolean): Unit = p match {
    case p: Predicate.Head.Relation =>
      val terms = p.termsArray
      val fact = new Array[Value](p.arity)
      var i = 0
      while (i < fact.length) {
        fact(i) = Interpreter.evalHeadTerm(terms(i), sCtx.root, env0)
        i = i + 1
      }
      inferredFact(p.name, fact, enqueue)
    case p: Predicate.Head.Trace =>
      val row = p.terms map (t => Interpreter.evalHeadTerm(t, sCtx.root, env0).pretty)
      val out = "Trace(" + row.mkString(", ") + ")"
      Console.println(out)
    case p: Predicate.Head.Write => // NOP - used when the fixpoint has been found.
    case p: Predicate.Head.Error => // NOP - used when the fixpoint has been found.
  }


  /**
    * Evaluates the body of the given `rule` under the given initial environment `env0`.
    */
  // TODO: Need a static layout of variables and then implement `row` as an array.
  def evalBody(rule: Constraint.Rule, env0: mutable.Map[String, Value]): Unit = {
    val t = System.nanoTime()

    cross(rule, rule.collections, env0)

    rule.elapsedTime += System.nanoTime() - t
    rule.hitcount += 1
  }

  /**
    * Computes the cross product of all collections in the body.
    */
  def cross(rule: Constraint.Rule, ps: List[Predicate.Body.Collection], row: mutable.Map[String, Value]): Unit = ps match {
    case Nil =>
      // cross product complete, now filter
      loop(rule, rule.loops, row)
    case (p: Predicate.Body.Collection) :: xs =>
      // lookup the relation or lattice.
      val collection = sCtx.root.collections(p.name) match {
        case r: Collection.Relation => dataStore.relations(p.name)
        case l: Collection.Lattice => dataStore.lattices(p.name)
      }

      // evaluate all terms in the predicate.
      val pat = new Array[Value](p.arity)
      var i = 0
      while (i < pat.length) {
        pat(i) = eval(p.termsArray(i), row)
        i = i + 1
      }

<<<<<<< HEAD
    /**
      * Filters the given `row` through all filter functions in the body.
      */
    @tailrec
    def filter(ps: List[Predicate.Body.Function], row: mutable.Map[String, Value]): Unit = ps match {
      case Nil =>
        // filter complete, now check disjointness
        disjoint(rule.disjoint, row)
      case Predicate.Body.Function(name, terms, _, _) :: xs =>
        val lambda = sCtx.root.constants(name)
        val args = terms.map(t => Interpreter.evalBodyTerm(t, row))
        val result = Interpreter.evalCall(lambda.exp, args, sCtx.root, row).toBool
        if (result)
          filter(xs, row)
    }
=======
      // lookup all matching rows.
      for (matchedRow <- collection.lookup(pat)) {
        // copy the environment for every row.
        val newRow = row.clone()
>>>>>>> 3b0c3647

        var i = 0
        while (i < matchedRow.length) {
          val varName = p.index2var(i)
          if (varName != null)
            newRow.update(varName, matchedRow(i))
          i = i + 1
        }

        // compute the cross product of the remaining
        // collections under the new environment.
        cross(rule, xs, newRow)
      }
  }

  /**
    * Unfolds the given loop predicates `ps` over the initial `row`.
    */
  def loop(rule: Constraint.Rule, ps: List[Predicate.Body.Loop], row: mutable.Map[String, Value]): Unit = ps match {
    case Nil => filter(rule, rule.filters, row)
    case Predicate.Body.Loop(name, term, _, _) :: rest =>
      val result = Interpreter.evalHeadTerm(term, sCtx.root, row)
      ???
    // TODO: Cast to Set and iterate.
    // TODO: Call loop from cross.
  }

  /**
    * Filters the given `row` through all filter functions in the body.
    */
  @tailrec
  private def filter(rule: Constraint.Rule, ps: List[Predicate.Body.Function], row: mutable.Map[String, Value]): Unit = ps match {
    case Nil =>
      // filter complete, now check disjointness
      disjoint(rule, rule.disjoint, row)
    case Predicate.Body.Function(name, terms, _, _) :: xs =>
      val lambda = sCtx.root.constants(name)
      val args = terms.map(t => Interpreter.evalBodyTerm(t, row.toMap))
      val result = Interpreter.evalCall(lambda.exp, args, sCtx.root, row.toMap).toBool
      if (result)
        filter(rule, xs, row)
  }

  /**
    * Filters the given `row` through all disjointness filters in the body.
    */
  @tailrec
  private def disjoint(rule: Constraint.Rule, ps: List[Predicate.Body.NotEqual], row: mutable.Map[String, Value]): Unit = ps match {
    case Nil =>
      // rule body complete, evaluate the head.
      evalHead(rule.head, row, enqueue = true)
    case Predicate.Body.NotEqual(ident1, ident2, _, _) :: xs =>
      val value1 = row(ident1.name)
      val value2 = row(ident2.name)
      if (value1 != value2) {
        disjoint(rule, xs, row)
      }
  }

  /**
    * Evaluates the given body term `t` to a value.
    *
    * Returns `null` if the term is a free variable.
    */
  def eval(t: TypedAst.Term.Body, env: mutable.Map[String, Value]): Value = t match {
    case t: TypedAst.Term.Body.Wildcard => null
    case t: TypedAst.Term.Body.Var => env.getOrElse(t.ident.name, null)
    case t: TypedAst.Term.Body.Lit => Interpreter.evalLit(t.lit)
  }

  /**
    * Returns all dependencies of the given `name` along with an environment.
    */
  def dependencies(name: Name.Resolved, fact: Array[Value]): Unit = {

    def unify(pat: Array[String], fact: Array[Value], limit: Int): mutable.Map[String, Value] = {
      val env = mutable.Map.empty[String, Value]
      var i = 0
      while (i < limit) {
        val varName = pat(i)
        if (varName != null)
          env.update(varName, fact(i))
        i = i + 1
      }
      env
    }

    val collection = sCtx.root.collections(name)
    for ((rule, p) <- sCtx.root.dependenciesOf(name)) {
      collection match {
        case r: TypedAst.Collection.Relation =>
          // unify all terms with their values.
          val env = unify(p.index2var, fact, fact.length)
          if (env != null) {
            worklist += ((rule, env))
          }
        case l: TypedAst.Collection.Lattice =>
          // unify only key terms with their values.
          val numberOfKeys = l.keys.length
          val env = unify(p.index2var, fact, numberOfKeys)
          if (env != null) {
            worklist += ((rule, env))
          }
      }
    }
  }


  /**
    * Checks all assertions.
    */
  def checkAssertions(): Unit = {
    // asserted rules
    val assertedFacts = @@(sCtx.root.directives.assertedFacts map checkAssertedFact)
    assertedFacts.errors.foreach(e => println(e.format))

    // asserted facts
    val assertedRules = @@(sCtx.root.directives.assertedRules map checkAssertedRule)
    assertedRules.errors.foreach(e => println(e.format))
  }

  /**
    * Verifies that the given asserted fact `d` holds in the minimal model.
    */
  def checkAssertedFact(d: Directive.AssertFact): Validation[Boolean, SolverError] = {
    // TODO: Implement checkAssertedFact.
    false.toSuccess
  }

  /**
    * Verifies that the given asserted rule `d` holds in the minimal model.
    */
  def checkAssertedRule(d: Directive.AssertRule): Validation[Boolean, SolverError] = {
    // TODO: Implement checkAssertedRule.
    false.toSuccess
  }


}<|MERGE_RESOLUTION|>--- conflicted
+++ resolved
@@ -201,28 +201,10 @@
         i = i + 1
       }
 
-<<<<<<< HEAD
-    /**
-      * Filters the given `row` through all filter functions in the body.
-      */
-    @tailrec
-    def filter(ps: List[Predicate.Body.Function], row: mutable.Map[String, Value]): Unit = ps match {
-      case Nil =>
-        // filter complete, now check disjointness
-        disjoint(rule.disjoint, row)
-      case Predicate.Body.Function(name, terms, _, _) :: xs =>
-        val lambda = sCtx.root.constants(name)
-        val args = terms.map(t => Interpreter.evalBodyTerm(t, row))
-        val result = Interpreter.evalCall(lambda.exp, args, sCtx.root, row).toBool
-        if (result)
-          filter(xs, row)
-    }
-=======
       // lookup all matching rows.
       for (matchedRow <- collection.lookup(pat)) {
         // copy the environment for every row.
         val newRow = row.clone()
->>>>>>> 3b0c3647
 
         var i = 0
         while (i < matchedRow.length) {
@@ -260,8 +242,8 @@
       disjoint(rule, rule.disjoint, row)
     case Predicate.Body.Function(name, terms, _, _) :: xs =>
       val lambda = sCtx.root.constants(name)
-      val args = terms.map(t => Interpreter.evalBodyTerm(t, row.toMap))
-      val result = Interpreter.evalCall(lambda.exp, args, sCtx.root, row.toMap).toBool
+      val args = terms.map(t => Interpreter.evalBodyTerm(t, row))
+      val result = Interpreter.evalCall(lambda.exp, args, sCtx.root, row).toBool
       if (result)
         filter(rule, xs, row)
   }
