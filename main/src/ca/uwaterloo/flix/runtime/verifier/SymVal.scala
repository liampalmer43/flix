package ca.uwaterloo.flix.runtime.verifier

import ca.uwaterloo.flix.language.ast.Symbol
import ca.uwaterloo.flix.language.ast.{Name, SourceLocation}

/**
  * Symbolic Values.
  */
sealed trait SymVal

object SymVal {

  /**
    * An atomic symbolic variable.
    *
    * @param ident the identifier.
    */
  case class AtomicVar(ident: Name.Ident) extends SymVal

  /**
    * The `Unit` value.
    */
  case object Unit extends SymVal

  /**
    * The `True` value.
    */
  case object True extends SymVal

  /**
    * The `False` value.
    */
  case object False extends SymVal

  /**
    * A Char value.
    */
  case class Char(lit: Int) extends SymVal

  /**
    * A Float32 value.
    */
  case class Float32(lit: Float) extends SymVal

  /**
    * A Float64 value.
    */
  case class Float64(lit: Double) extends SymVal

  /**
    * An Int8 value.
    *
    * @param lit the int literal.
    */
  case class Int8(lit: Byte) extends SymVal

  /**
    * An Int16 value.
    *
    * @param lit the int literal.
    */
  case class Int16(lit: Short) extends SymVal

  /**
    * An Int32 value.
    *
    * @param lit the int literal.
    */
  case class Int32(lit: Int) extends SymVal

  /**
    * An Int64 value.
    *
    * @param lit the int literal.
    */
  case class Int64(lit: Long) extends SymVal

  /**
    * A BigInt value.
    *
    * @param lit the int literal.
    */
  case class BigInt(lit: java.math.BigInteger) extends SymVal

  /**
    * A String value.
    *
    * @param lit the int literal.
    */
  case class Str(lit: String) extends SymVal

  /**
    * A tag value.
    *
    * @param tag the tag name.
    * @param elm the tagged value.
    */
  case class Tag(tag: String, elm: SymVal) extends SymVal

  /**
    * A tuple value.
    *
    * @param elms the elements of the tuple.
    */
  case class Tuple(elms: List[SymVal]) extends SymVal

  /**
    * A closure value.
    *
<<<<<<< HEAD
    * @param exp the expression of the closure.
    * @param env the closure environment.
    */
  case class Closure(exp: Expression.Ref, env: List[SymVal]) extends SymVal
=======
    * @param ref the name of the top-level definition.
    * @param clo the name of the closure variable.
    * @param env the closure environment.
    */
  case class Closure(ref: Symbol.Resolved, clo: String, env: Environment) extends SymVal

  /**
    * An environment for closure variables.
    *
    * @param m the map from closure variables to symbolic values.
    */
  case class Environment(m: Map[String, SymVal]) extends SymVal
>>>>>>> b26a29ff

}<|MERGE_RESOLUTION|>--- conflicted
+++ resolved
@@ -1,7 +1,7 @@
 package ca.uwaterloo.flix.runtime.verifier
 
-import ca.uwaterloo.flix.language.ast.Symbol
-import ca.uwaterloo.flix.language.ast.{Name, SourceLocation}
+import ca.uwaterloo.flix.language.ast.ExecutableAst.Expression
+import ca.uwaterloo.flix.language.ast.Name
 
 /**
   * Symbolic Values.
@@ -107,24 +107,9 @@
   /**
     * A closure value.
     *
-<<<<<<< HEAD
     * @param exp the expression of the closure.
     * @param env the closure environment.
     */
   case class Closure(exp: Expression.Ref, env: List[SymVal]) extends SymVal
-=======
-    * @param ref the name of the top-level definition.
-    * @param clo the name of the closure variable.
-    * @param env the closure environment.
-    */
-  case class Closure(ref: Symbol.Resolved, clo: String, env: Environment) extends SymVal
-
-  /**
-    * An environment for closure variables.
-    *
-    * @param m the map from closure variables to symbolic values.
-    */
-  case class Environment(m: Map[String, SymVal]) extends SymVal
->>>>>>> b26a29ff
 
 }