/*
 * Copyright 2015-2016 Magnus Madsen
 *
 * Licensed under the Apache License, Version 2.0 (the "License");
 * you may not use this file except in compliance with the License.
 * You may obtain a copy of the License at
 *
 *   http://www.apache.org/licenses/LICENSE-2.0
 *
 * Unless required by applicable law or agreed to in writing, software
 * distributed under the License is distributed on an "AS IS" BASIS,
 * WITHOUT WARRANTIES OR CONDITIONS OF ANY KIND, either express or implied.
 * See the License for the specific language governing permissions and
 * limitations under the License.
 */

package ca.uwaterloo.flix.util

import scala.concurrent.duration.Duration

object Options {
  /**
    * Default options.
    */
  val Default = Options(
    debug = false,
    evaluation = Evaluation.Compiled,
    invariants = false,
    monitor = false,
    optimize = false,
<<<<<<< HEAD
    quickchecker = false,
=======
    timeout = Duration.Inf,
>>>>>>> e5d92903
    threads = Runtime.getRuntime.availableProcessors(),
    verbosity = Verbosity.Normal,
    verifier = false
  )

  /**
    * Default test options.
    */
  val DefaultTest = Default.copy(verbosity = Verbosity.Silent)
}

/**
  * General Flix options.
  *
<<<<<<< HEAD
  * @param debug        enables the emission of debugging information.
  * @param evaluation   selects the evaluation strategy,
  * @param monitor      enables the debugger and profiler.
  * @param optimize     enables compiler optimizations.
  * @param quickchecker enables the quickchecker.
  * @param threads      selects the number of threads to use.
  * @param verbosity    selects the level of verbosity.
  * @param verifier     enables the verifier.
  */
case class Options(debug: Boolean, evaluation: Evaluation, monitor: Boolean, optimize: Boolean, quickchecker: Boolean, threads: Int, verbosity: Verbosity, verifier: Boolean)
=======
  * @param debug      enables the emission of debugging information.
  * @param evaluation selects the evaluation strategy.
  * @param invariants enables checking of compiler invariants.
  * @param optimize   enables compiler optimizations.
  * @param monitor    enables the debugger and profiler.
  * @param timeout    selects the solver timeout.
  * @param threads    selects the number of threads to use.
  * @param verbosity  selects the level of verbosity.
  * @param verifier   enables the verifier.
  */
case class Options(debug: Boolean, evaluation: Evaluation, invariants: Boolean, optimize: Boolean, monitor: Boolean, timeout: Duration, threads: Int, verbosity: Verbosity, verifier: Boolean)
>>>>>>> e5d92903

/**
  * An option to control the level of verbosity.
  */
sealed trait Verbosity

object Verbosity {

  /**
    * Output verbose information. Useful for debugging.
    */
  case object Verbose extends Verbosity

  /**
    * Output condensed information. The default.
    */
  case object Normal extends Verbosity

  /**
    * Output nothing. Useful for when Flix is used as a library.
    */
  case object Silent extends Verbosity

}

/**
  * An option to control the evaluation strategy.
  */
sealed trait Evaluation

object Evaluation {

  /**
    * Enables JVM code generation of Flix functions.
    */
  case object Compiled extends Evaluation

  /**
    * Disables JVM code generation of Flix functions.
    */
  case object Interpreted extends Evaluation

}<|MERGE_RESOLUTION|>--- conflicted
+++ resolved
@@ -28,11 +28,8 @@
     invariants = false,
     monitor = false,
     optimize = false,
-<<<<<<< HEAD
     quickchecker = false,
-=======
     timeout = Duration.Inf,
->>>>>>> e5d92903
     threads = Runtime.getRuntime.availableProcessors(),
     verbosity = Verbosity.Normal,
     verifier = false
@@ -47,30 +44,18 @@
 /**
   * General Flix options.
   *
-<<<<<<< HEAD
   * @param debug        enables the emission of debugging information.
-  * @param evaluation   selects the evaluation strategy,
+  * @param evaluation   selects the evaluation strategy.
+  * @param invariants   enables checking of compiler invariants.
+  * @param optimize     enables compiler optimizations.
   * @param monitor      enables the debugger and profiler.
-  * @param optimize     enables compiler optimizations.
   * @param quickchecker enables the quickchecker.
+  * @param timeout      selects the solver timeout.
   * @param threads      selects the number of threads to use.
   * @param verbosity    selects the level of verbosity.
   * @param verifier     enables the verifier.
   */
-case class Options(debug: Boolean, evaluation: Evaluation, monitor: Boolean, optimize: Boolean, quickchecker: Boolean, threads: Int, verbosity: Verbosity, verifier: Boolean)
-=======
-  * @param debug      enables the emission of debugging information.
-  * @param evaluation selects the evaluation strategy.
-  * @param invariants enables checking of compiler invariants.
-  * @param optimize   enables compiler optimizations.
-  * @param monitor    enables the debugger and profiler.
-  * @param timeout    selects the solver timeout.
-  * @param threads    selects the number of threads to use.
-  * @param verbosity  selects the level of verbosity.
-  * @param verifier   enables the verifier.
-  */
-case class Options(debug: Boolean, evaluation: Evaluation, invariants: Boolean, optimize: Boolean, monitor: Boolean, timeout: Duration, threads: Int, verbosity: Verbosity, verifier: Boolean)
->>>>>>> e5d92903
+case class Options(debug: Boolean, evaluation: Evaluation, invariants: Boolean, optimize: Boolean, monitor: Boolean, quickchecker: Boolean, timeout: Duration, threads: Int, verbosity: Verbosity, verifier: Boolean)
 
 /**
   * An option to control the level of verbosity.
